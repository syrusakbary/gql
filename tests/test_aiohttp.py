import io
import json

import pytest

from gql import Client, gql
from gql.cli import get_parser, main
from gql.transport.exceptions import (
    TransportAlreadyConnected,
    TransportClosed,
    TransportProtocolError,
    TransportQueryError,
    TransportServerError,
)

from .conftest import TemporaryFile

query1_str = """
    query getContinents {
      continents {
        code
        name
      }
    }
"""

query1_server_answer_data = (
    '{"continents":['
    '{"code":"AF","name":"Africa"},{"code":"AN","name":"Antarctica"},'
    '{"code":"AS","name":"Asia"},{"code":"EU","name":"Europe"},'
    '{"code":"NA","name":"North America"},{"code":"OC","name":"Oceania"},'
    '{"code":"SA","name":"South America"}]}'
)


query1_server_answer = f'{{"data":{query1_server_answer_data}}}'

# Marking all tests in this file with the aiohttp marker
pytestmark = pytest.mark.aiohttp


@pytest.mark.asyncio
async def test_aiohttp_query(event_loop, aiohttp_server):
    from aiohttp import web
    from gql.transport.aiohttp import AIOHTTPTransport

    async def handler(request):
        return web.Response(text=query1_server_answer, content_type="application/json")

    app = web.Application()
    app.router.add_route("POST", "/", handler)
    server = await aiohttp_server(app)

    url = server.make_url("/")

    sample_transport = AIOHTTPTransport(url=url, timeout=10)

    async with Client(transport=sample_transport,) as session:

        query = gql(query1_str)

        # Execute query asynchronously
        result = await session.execute(query)

        continents = result["continents"]

        africa = continents[0]

        assert africa["code"] == "AF"


@pytest.mark.asyncio
<<<<<<< HEAD
async def test_aiohttp_error_code_401(event_loop, aiohttp_server):
=======
async def test_aiohttp_cookies(event_loop, aiohttp_server):
>>>>>>> c4f2dc28
    from aiohttp import web
    from gql.transport.aiohttp import AIOHTTPTransport

    async def handler(request):
<<<<<<< HEAD
        # Will generate http error code 401
        return web.Response(
            text='{"error":"Unauthorized","message":"401 Client Error: Unauthorized"}',
            content_type="application/json",
            status=401,
        )
=======
        assert "COOKIE" in request.headers
        assert "cookie1=val1" == request.headers["COOKIE"]

        return web.Response(text=query1_server_answer, content_type="application/json")
>>>>>>> c4f2dc28

    app = web.Application()
    app.router.add_route("POST", "/", handler)
    server = await aiohttp_server(app)

    url = server.make_url("/")

<<<<<<< HEAD
    sample_transport = AIOHTTPTransport(url=url)
=======
    sample_transport = AIOHTTPTransport(url=url, cookies={"cookie1": "val1"})
>>>>>>> c4f2dc28

    async with Client(transport=sample_transport,) as session:

        query = gql(query1_str)

<<<<<<< HEAD
        with pytest.raises(TransportServerError) as exc_info:
            await session.execute(query)

        assert "401, message='Unauthorized'" in str(exc_info.value)
=======
        # Execute query asynchronously
        result = await session.execute(query)

        continents = result["continents"]

        africa = continents[0]

        assert africa["code"] == "AF"
>>>>>>> c4f2dc28


@pytest.mark.asyncio
async def test_aiohttp_error_code_500(event_loop, aiohttp_server):
    from aiohttp import web
    from gql.transport.aiohttp import AIOHTTPTransport

    async def handler(request):
        # Will generate http error code 500
        raise Exception("Server error")

    app = web.Application()
    app.router.add_route("POST", "/", handler)
    server = await aiohttp_server(app)

    url = server.make_url("/")

    sample_transport = AIOHTTPTransport(url=url)

    async with Client(transport=sample_transport,) as session:

        query = gql(query1_str)

        with pytest.raises(TransportServerError) as exc_info:
            await session.execute(query)

        assert "500, message='Internal Server Error'" in str(exc_info.value)


query1_server_error_answer = '{"errors": ["Error 1", "Error 2"]}'


@pytest.mark.asyncio
async def test_aiohttp_error_code(event_loop, aiohttp_server):
    from aiohttp import web
    from gql.transport.aiohttp import AIOHTTPTransport

    async def handler(request):
        return web.Response(
            text=query1_server_error_answer, content_type="application/json"
        )

    app = web.Application()
    app.router.add_route("POST", "/", handler)
    server = await aiohttp_server(app)

    url = server.make_url("/")

    sample_transport = AIOHTTPTransport(url=url)

    async with Client(transport=sample_transport,) as session:

        query = gql(query1_str)

        with pytest.raises(TransportQueryError):
            await session.execute(query)


invalid_protocol_responses = [
    {
        "response": "{}",
        "expected_exception": (
            "Server did not return a GraphQL result: "
            'No "data" or "errors" keys in answer: {}'
        ),
    },
    {
        "response": "qlsjfqsdlkj",
        "expected_exception": (
            "Server did not return a GraphQL result: Not a JSON answer: qlsjfqsdlkj"
        ),
    },
    {
        "response": '{"not_data_or_errors": 35}',
        "expected_exception": (
            "Server did not return a GraphQL result: "
            'No "data" or "errors" keys in answer: {"not_data_or_errors": 35}'
        ),
    },
]


@pytest.mark.asyncio
@pytest.mark.parametrize("param", invalid_protocol_responses)
async def test_aiohttp_invalid_protocol(event_loop, aiohttp_server, param):
    from aiohttp import web
    from gql.transport.aiohttp import AIOHTTPTransport

    response = param["response"]

    async def handler(request):
        return web.Response(text=response, content_type="application/json")

    app = web.Application()
    app.router.add_route("POST", "/", handler)
    server = await aiohttp_server(app)

    url = server.make_url("/")

    sample_transport = AIOHTTPTransport(url=url)

    async with Client(transport=sample_transport,) as session:

        query = gql(query1_str)

        with pytest.raises(TransportProtocolError) as exc_info:
            await session.execute(query)

        assert param["expected_exception"] in str(exc_info.value)


@pytest.mark.asyncio
async def test_aiohttp_subscribe_not_supported(event_loop, aiohttp_server):
    from aiohttp import web
    from gql.transport.aiohttp import AIOHTTPTransport

    async def handler(request):
        return web.Response(text="does not matter", content_type="application/json")

    app = web.Application()
    app.router.add_route("POST", "/", handler)
    server = await aiohttp_server(app)

    url = server.make_url("/")

    sample_transport = AIOHTTPTransport(url=url)

    async with Client(transport=sample_transport,) as session:

        query = gql(query1_str)

        with pytest.raises(NotImplementedError):
            async for result in session.subscribe(query):
                pass


@pytest.mark.asyncio
async def test_aiohttp_cannot_connect_twice(event_loop, aiohttp_server):
    from aiohttp import web
    from gql.transport.aiohttp import AIOHTTPTransport

    async def handler(request):
        return web.Response(text=query1_server_answer, content_type="application/json")

    app = web.Application()
    app.router.add_route("POST", "/", handler)
    server = await aiohttp_server(app)

    url = server.make_url("/")

    sample_transport = AIOHTTPTransport(url=url, timeout=10)

    async with Client(transport=sample_transport,) as session:

        with pytest.raises(TransportAlreadyConnected):
            await session.transport.connect()


@pytest.mark.asyncio
async def test_aiohttp_cannot_execute_if_not_connected(event_loop, aiohttp_server):
    from aiohttp import web
    from gql.transport.aiohttp import AIOHTTPTransport

    async def handler(request):
        return web.Response(text=query1_server_answer, content_type="application/json")

    app = web.Application()
    app.router.add_route("POST", "/", handler)
    server = await aiohttp_server(app)

    url = server.make_url("/")

    sample_transport = AIOHTTPTransport(url=url, timeout=10)

    query = gql(query1_str)

    with pytest.raises(TransportClosed):
        await sample_transport.execute(query)


@pytest.mark.asyncio
async def test_aiohttp_extra_args(event_loop, aiohttp_server):
    from aiohttp import web
    from gql.transport.aiohttp import AIOHTTPTransport

    async def handler(request):
        return web.Response(text=query1_server_answer, content_type="application/json")

    app = web.Application()
    app.router.add_route("POST", "/", handler)
    server = await aiohttp_server(app)

    url = server.make_url("/")

    # passing extra arguments to aiohttp.ClientSession
    from aiohttp import DummyCookieJar

    jar = DummyCookieJar()
    sample_transport = AIOHTTPTransport(
        url=url, timeout=10, client_session_args={"version": "1.1", "cookie_jar": jar}
    )

    async with Client(transport=sample_transport,) as session:

        query = gql(query1_str)

        # Passing extra arguments to the post method of aiohttp
        result = await session.execute(query, extra_args={"allow_redirects": False})

        continents = result["continents"]

        africa = continents[0]

        assert africa["code"] == "AF"


query2_str = """
    query getEurope ($code: ID!) {
      continent (code: $code) {
        name
      }
    }
"""

query2_server_answer = '{"data": {"continent": {"name": "Europe"}}}'


@pytest.mark.asyncio
async def test_aiohttp_query_variable_values(event_loop, aiohttp_server):
    from aiohttp import web
    from gql.transport.aiohttp import AIOHTTPTransport

    async def handler(request):
        return web.Response(text=query2_server_answer, content_type="application/json")

    app = web.Application()
    app.router.add_route("POST", "/", handler)
    server = await aiohttp_server(app)

    url = server.make_url("/")

    sample_transport = AIOHTTPTransport(url=url, timeout=10)

    async with Client(transport=sample_transport,) as session:

        params = {"code": "EU"}

        query = gql(query2_str)

        # Execute query asynchronously
        result = await session.execute(
            query, variable_values=params, operation_name="getEurope"
        )

        continent = result["continent"]

        assert continent["name"] == "Europe"


@pytest.mark.asyncio
async def test_aiohttp_execute_running_in_thread(
    event_loop, aiohttp_server, run_sync_test
):
    from aiohttp import web
    from gql.transport.aiohttp import AIOHTTPTransport

    async def handler(request):
        return web.Response(text=query1_server_answer, content_type="application/json")

    app = web.Application()
    app.router.add_route("POST", "/", handler)
    server = await aiohttp_server(app)

    url = server.make_url("/")

    def test_code():
        sample_transport = AIOHTTPTransport(url=url)

        client = Client(transport=sample_transport)

        query = gql(query1_str)

        client.execute(query)

    await run_sync_test(event_loop, server, test_code)


@pytest.mark.asyncio
async def test_aiohttp_subscribe_running_in_thread(
    event_loop, aiohttp_server, run_sync_test
):
    from aiohttp import web
    from gql.transport.aiohttp import AIOHTTPTransport

    async def handler(request):
        return web.Response(text=query1_server_answer, content_type="application/json")

    app = web.Application()
    app.router.add_route("POST", "/", handler)
    server = await aiohttp_server(app)

    url = server.make_url("/")

    def test_code():
        sample_transport = AIOHTTPTransport(url=url)

        client = Client(transport=sample_transport)

        query = gql(query1_str)

        # Note: subscriptions are not supported on the aiohttp transport
        # But we add this test in order to have 100% code coverage
        # It is to check that we will correctly set an event loop
        # in the subscribe function if there is none (in a Thread for example)
        # We cannot test this with the websockets transport because
        # the websockets transport will set an event loop in its init

        with pytest.raises(NotImplementedError):
            for result in client.subscribe(query):
                pass

    await run_sync_test(event_loop, server, test_code)


file_upload_server_answer = '{"data":{"success":true}}'

file_upload_mutation_1 = """
    mutation($file: Upload!) {
      uploadFile(input:{other_var:$other_var, file:$file}) {
        success
      }
    }
"""

file_upload_mutation_1_operations = (
    '{"query": "mutation ($file: Upload!) {\\n  uploadFile(input: {other_var: '
    '$other_var, file: $file}) {\\n    success\\n  }\\n}\\n", "variables": '
    '{"file": null, "other_var": 42}}'
)

file_upload_mutation_1_map = '{"0": ["variables.file"]}'

file_1_content = """
This is a test file
This file will be sent in the GraphQL mutation
"""


async def single_upload_handler(request):

    from aiohttp import web

    reader = await request.multipart()

    field_0 = await reader.next()
    assert field_0.name == "operations"
    field_0_text = await field_0.text()
    assert field_0_text == file_upload_mutation_1_operations

    field_1 = await reader.next()
    assert field_1.name == "map"
    field_1_text = await field_1.text()
    assert field_1_text == file_upload_mutation_1_map

    field_2 = await reader.next()
    assert field_2.name == "0"
    field_2_text = await field_2.text()
    assert field_2_text == file_1_content

    field_3 = await reader.next()
    assert field_3 is None

    return web.Response(text=file_upload_server_answer, content_type="application/json")


@pytest.mark.asyncio
async def test_aiohttp_file_upload(event_loop, aiohttp_server):
    from aiohttp import web
    from gql.transport.aiohttp import AIOHTTPTransport

    app = web.Application()
    app.router.add_route("POST", "/", single_upload_handler)
    server = await aiohttp_server(app)

    url = server.make_url("/")

    sample_transport = AIOHTTPTransport(url=url, timeout=10)

    with TemporaryFile(file_1_content) as test_file:

        async with Client(transport=sample_transport,) as session:

            query = gql(file_upload_mutation_1)

            file_path = test_file.filename

            with open(file_path, "rb") as f:

                params = {"file": f, "other_var": 42}

                # Execute query asynchronously
                result = await session.execute(
                    query, variable_values=params, upload_files=True
                )

            success = result["success"]

            assert success


@pytest.mark.asyncio
async def test_aiohttp_file_upload_without_session(
    event_loop, aiohttp_server, run_sync_test
):
    from aiohttp import web
    from gql.transport.aiohttp import AIOHTTPTransport

    app = web.Application()
    app.router.add_route("POST", "/", single_upload_handler)
    server = await aiohttp_server(app)

    url = server.make_url("/")

    def test_code():
        sample_transport = AIOHTTPTransport(url=url, timeout=10)

        with TemporaryFile(file_1_content) as test_file:

            client = Client(transport=sample_transport,)

            query = gql(file_upload_mutation_1)

            file_path = test_file.filename

            with open(file_path, "rb") as f:

                params = {"file": f, "other_var": 42}

                result = client.execute(
                    query, variable_values=params, upload_files=True
                )

                success = result["success"]

                assert success

    await run_sync_test(event_loop, server, test_code)


# This is a sample binary file content containing all possible byte values
binary_file_content = bytes(range(0, 256))


async def binary_upload_handler(request):

    from aiohttp import web

    reader = await request.multipart()

    field_0 = await reader.next()
    assert field_0.name == "operations"
    field_0_text = await field_0.text()
    assert field_0_text == file_upload_mutation_1_operations

    field_1 = await reader.next()
    assert field_1.name == "map"
    field_1_text = await field_1.text()
    assert field_1_text == file_upload_mutation_1_map

    field_2 = await reader.next()
    assert field_2.name == "0"
    field_2_binary = await field_2.read()
    assert field_2_binary == binary_file_content

    field_3 = await reader.next()
    assert field_3 is None

    return web.Response(text=file_upload_server_answer, content_type="application/json")


@pytest.mark.asyncio
async def test_aiohttp_binary_file_upload(event_loop, aiohttp_server):
    from aiohttp import web
    from gql.transport.aiohttp import AIOHTTPTransport

    app = web.Application()
    app.router.add_route("POST", "/", binary_upload_handler)
    server = await aiohttp_server(app)

    url = server.make_url("/")

    sample_transport = AIOHTTPTransport(url=url, timeout=10)

    with TemporaryFile(binary_file_content) as test_file:

        async with Client(transport=sample_transport,) as session:

            query = gql(file_upload_mutation_1)

            file_path = test_file.filename

            with open(file_path, "rb") as f:

                params = {"file": f, "other_var": 42}

                # Execute query asynchronously
                result = await session.execute(
                    query, variable_values=params, upload_files=True
                )

            success = result["success"]

            assert success


@pytest.mark.asyncio
async def test_aiohttp_stream_reader_upload(event_loop, aiohttp_server):
    from aiohttp import web, ClientSession
    from gql.transport.aiohttp import AIOHTTPTransport

    async def binary_data_handler(request):
        return web.Response(
            body=binary_file_content, content_type="binary/octet-stream"
        )

    app = web.Application()
    app.router.add_route("POST", "/", binary_upload_handler)
    app.router.add_route("GET", "/binary_data", binary_data_handler)

    server = await aiohttp_server(app)

    url = server.make_url("/")
    binary_data_url = server.make_url("/binary_data")

    sample_transport = AIOHTTPTransport(url=url, timeout=10)

    async with Client(transport=sample_transport) as session:
        query = gql(file_upload_mutation_1)
        async with ClientSession() as client:
            async with client.get(binary_data_url) as resp:
                params = {"file": resp.content, "other_var": 42}

                # Execute query asynchronously
                result = await session.execute(
                    query, variable_values=params, upload_files=True
                )

    success = result["success"]

    assert success


@pytest.mark.asyncio
async def test_aiohttp_async_generator_upload(event_loop, aiohttp_server):
    import aiofiles
    from aiohttp import web
    from gql.transport.aiohttp import AIOHTTPTransport

    app = web.Application()
    app.router.add_route("POST", "/", binary_upload_handler)
    server = await aiohttp_server(app)

    url = server.make_url("/")

    sample_transport = AIOHTTPTransport(url=url, timeout=10)

    with TemporaryFile(binary_file_content) as test_file:

        async with Client(transport=sample_transport,) as session:

            query = gql(file_upload_mutation_1)

            file_path = test_file.filename

            async def file_sender(file_name):
                async with aiofiles.open(file_name, "rb") as f:
                    chunk = await f.read(64 * 1024)
                    while chunk:
                        yield chunk
                        chunk = await f.read(64 * 1024)

            params = {"file": file_sender(file_path), "other_var": 42}

            # Execute query asynchronously
            result = await session.execute(
                query, variable_values=params, upload_files=True
            )

            success = result["success"]

            assert success


file_upload_mutation_2 = """
    mutation($file1: Upload!, $file2: Upload!) {
      uploadFile(input:{file1:$file, file2:$file}) {
        success
      }
    }
"""

file_upload_mutation_2_operations = (
    '{"query": "mutation ($file1: Upload!, $file2: Upload!) {\\n  '
    'uploadFile(input: {file1: $file, file2: $file}) {\\n    success\\n  }\\n}\\n", '
    '"variables": {"file1": null, "file2": null}}'
)

file_upload_mutation_2_map = '{"0": ["variables.file1"], "1": ["variables.file2"]}'

file_2_content = """
This is a second test file
This file will also be sent in the GraphQL mutation
"""


@pytest.mark.asyncio
async def test_aiohttp_file_upload_two_files(event_loop, aiohttp_server):
    from aiohttp import web
    from gql.transport.aiohttp import AIOHTTPTransport

    async def handler(request):

        reader = await request.multipart()

        field_0 = await reader.next()
        assert field_0.name == "operations"
        field_0_text = await field_0.text()
        assert field_0_text == file_upload_mutation_2_operations

        field_1 = await reader.next()
        assert field_1.name == "map"
        field_1_text = await field_1.text()
        assert field_1_text == file_upload_mutation_2_map

        field_2 = await reader.next()
        assert field_2.name == "0"
        field_2_text = await field_2.text()
        assert field_2_text == file_1_content

        field_3 = await reader.next()
        assert field_3.name == "1"
        field_3_text = await field_3.text()
        assert field_3_text == file_2_content

        field_4 = await reader.next()
        assert field_4 is None

        return web.Response(
            text=file_upload_server_answer, content_type="application/json"
        )

    app = web.Application()
    app.router.add_route("POST", "/", handler)
    server = await aiohttp_server(app)

    url = server.make_url("/")

    sample_transport = AIOHTTPTransport(url=url, timeout=10)

    with TemporaryFile(file_1_content) as test_file_1:
        with TemporaryFile(file_2_content) as test_file_2:

            async with Client(transport=sample_transport,) as session:

                query = gql(file_upload_mutation_2)

                file_path_1 = test_file_1.filename
                file_path_2 = test_file_2.filename

                f1 = open(file_path_1, "rb")
                f2 = open(file_path_2, "rb")

                params = {
                    "file1": f1,
                    "file2": f2,
                }

                result = await session.execute(
                    query, variable_values=params, upload_files=True
                )

                f1.close()
                f2.close()

                success = result["success"]

                assert success


file_upload_mutation_3 = """
    mutation($files: [Upload!]!) {
      uploadFiles(input:{files:$files}) {
        success
      }
    }
"""

file_upload_mutation_3_operations = (
    '{"query": "mutation ($files: [Upload!]!) {\\n  uploadFiles(input: {files: $files})'
    ' {\\n    success\\n  }\\n}\\n", "variables": {"files": [null, null]}}'
)

file_upload_mutation_3_map = '{"0": ["variables.files.0"], "1": ["variables.files.1"]}'


@pytest.mark.asyncio
async def test_aiohttp_file_upload_list_of_two_files(event_loop, aiohttp_server):
    from aiohttp import web
    from gql.transport.aiohttp import AIOHTTPTransport

    async def handler(request):

        reader = await request.multipart()

        field_0 = await reader.next()
        assert field_0.name == "operations"
        field_0_text = await field_0.text()
        assert field_0_text == file_upload_mutation_3_operations

        field_1 = await reader.next()
        assert field_1.name == "map"
        field_1_text = await field_1.text()
        assert field_1_text == file_upload_mutation_3_map

        field_2 = await reader.next()
        assert field_2.name == "0"
        field_2_text = await field_2.text()
        assert field_2_text == file_1_content

        field_3 = await reader.next()
        assert field_3.name == "1"
        field_3_text = await field_3.text()
        assert field_3_text == file_2_content

        field_4 = await reader.next()
        assert field_4 is None

        return web.Response(
            text=file_upload_server_answer, content_type="application/json"
        )

    app = web.Application()
    app.router.add_route("POST", "/", handler)
    server = await aiohttp_server(app)

    url = server.make_url("/")

    sample_transport = AIOHTTPTransport(url=url, timeout=10)

    with TemporaryFile(file_1_content) as test_file_1:
        with TemporaryFile(file_2_content) as test_file_2:

            async with Client(transport=sample_transport,) as session:

                query = gql(file_upload_mutation_3)

                file_path_1 = test_file_1.filename
                file_path_2 = test_file_2.filename

                f1 = open(file_path_1, "rb")
                f2 = open(file_path_2, "rb")

                params = {"files": [f1, f2]}

                # Execute query asynchronously
                result = await session.execute(
                    query, variable_values=params, upload_files=True
                )

                f1.close()
                f2.close()

                success = result["success"]

                assert success


@pytest.mark.asyncio
async def test_aiohttp_using_cli(event_loop, aiohttp_server, monkeypatch, capsys):
    from aiohttp import web

    async def handler(request):
        return web.Response(text=query1_server_answer, content_type="application/json")

    app = web.Application()
    app.router.add_route("POST", "/", handler)
    server = await aiohttp_server(app)

    url = str(server.make_url("/"))

    parser = get_parser(with_examples=True)
    args = parser.parse_args([url, "--verbose"])

    # Monkeypatching sys.stdin to simulate getting the query
    # via the standard input
    monkeypatch.setattr("sys.stdin", io.StringIO(query1_str))

    exit_code = await main(args)

    assert exit_code == 0

    # Check that the result has been printed on stdout
    captured = capsys.readouterr()
    captured_out = str(captured.out).strip()

    expected_answer = json.loads(query1_server_answer_data)
    print(f"Captured: {captured_out}")
    received_answer = json.loads(captured_out)

    assert received_answer == expected_answer


@pytest.mark.asyncio
async def test_aiohttp_using_cli_invalid_param(
    event_loop, aiohttp_server, monkeypatch, capsys
):
    from aiohttp import web

    async def handler(request):
        return web.Response(text=query1_server_answer, content_type="application/json")

    app = web.Application()
    app.router.add_route("POST", "/", handler)
    server = await aiohttp_server(app)

    url = str(server.make_url("/"))

    parser = get_parser(with_examples=True)
    args = parser.parse_args([url, "--variables", "invalid_param"])

    # Monkeypatching sys.stdin to simulate getting the query
    # via the standard input
    monkeypatch.setattr("sys.stdin", io.StringIO(query1_str))

    # Checking that sys.exit() is called
    with pytest.raises(SystemExit):
        await main(args)

    # Check that the error has been printed on stdout
    captured = capsys.readouterr()
    captured_err = str(captured.err).strip()
    print(f"Captured: {captured_err}")

    expected_error = "Error: Invalid variable: invalid_param"

    assert expected_error in captured_err


@pytest.mark.asyncio
async def test_aiohttp_using_cli_invalid_query(
    event_loop, aiohttp_server, monkeypatch, capsys
):
    from aiohttp import web

    async def handler(request):
        return web.Response(text=query1_server_answer, content_type="application/json")

    app = web.Application()
    app.router.add_route("POST", "/", handler)
    server = await aiohttp_server(app)

    url = str(server.make_url("/"))

    parser = get_parser(with_examples=True)
    args = parser.parse_args([url])

    # Send invalid query on standard input
    monkeypatch.setattr("sys.stdin", io.StringIO("BLAHBLAH"))

    exit_code = await main(args)

    assert exit_code == 1

    # Check that the error has been printed on stdout
    captured = capsys.readouterr()
    captured_err = str(captured.err).strip()
    print(f"Captured: {captured_err}")

    expected_error = "Syntax Error: Unexpected Name 'BLAHBLAH'"

    assert expected_error in captured_err


query1_server_answer_with_extensions = (
    f'{{"data":{query1_server_answer_data}, "extensions":{{"key1": "val1"}}}}'
)


@pytest.mark.asyncio
async def test_aiohttp_query_with_extensions(event_loop, aiohttp_server):
    from aiohttp import web
    from gql.transport.aiohttp import AIOHTTPTransport

    async def handler(request):
        return web.Response(
            text=query1_server_answer_with_extensions, content_type="application/json"
        )

    app = web.Application()
    app.router.add_route("POST", "/", handler)
    server = await aiohttp_server(app)

    url = server.make_url("/")

    sample_transport = AIOHTTPTransport(url=url, timeout=10)

    async with Client(transport=sample_transport,) as session:

        query = gql(query1_str)

        execution_result = await session._execute(query)

        assert execution_result.extensions["key1"] == "val1"<|MERGE_RESOLUTION|>--- conflicted
+++ resolved
@@ -70,60 +70,67 @@
 
 
 @pytest.mark.asyncio
-<<<<<<< HEAD
+async def test_aiohttp_cookies(event_loop, aiohttp_server):
+    from aiohttp import web
+    from gql.transport.aiohttp import AIOHTTPTransport
+
+    async def handler(request):
+        assert "COOKIE" in request.headers
+        assert "cookie1=val1" == request.headers["COOKIE"]
+
+        return web.Response(text=query1_server_answer, content_type="application/json")
+
+    app = web.Application()
+    app.router.add_route("POST", "/", handler)
+    server = await aiohttp_server(app)
+
+    url = server.make_url("/")
+
+    sample_transport = AIOHTTPTransport(url=url, cookies={"cookie1": "val1"})
+
+    async with Client(transport=sample_transport,) as session:
+
+        query = gql(query1_str)
+
+        # Execute query asynchronously
+        result = await session.execute(query)
+
+        continents = result["continents"]
+
+        africa = continents[0]
+
+        assert africa["code"] == "AF"
+
+
+@pytest.mark.asyncio
 async def test_aiohttp_error_code_401(event_loop, aiohttp_server):
-=======
-async def test_aiohttp_cookies(event_loop, aiohttp_server):
->>>>>>> c4f2dc28
-    from aiohttp import web
-    from gql.transport.aiohttp import AIOHTTPTransport
-
-    async def handler(request):
-<<<<<<< HEAD
+    from aiohttp import web
+    from gql.transport.aiohttp import AIOHTTPTransport
+
+    async def handler(request):
         # Will generate http error code 401
         return web.Response(
             text='{"error":"Unauthorized","message":"401 Client Error: Unauthorized"}',
             content_type="application/json",
             status=401,
         )
-=======
-        assert "COOKIE" in request.headers
-        assert "cookie1=val1" == request.headers["COOKIE"]
-
-        return web.Response(text=query1_server_answer, content_type="application/json")
->>>>>>> c4f2dc28
-
-    app = web.Application()
-    app.router.add_route("POST", "/", handler)
-    server = await aiohttp_server(app)
-
-    url = server.make_url("/")
-
-<<<<<<< HEAD
+
+    app = web.Application()
+    app.router.add_route("POST", "/", handler)
+    server = await aiohttp_server(app)
+
+    url = server.make_url("/")
+
     sample_transport = AIOHTTPTransport(url=url)
-=======
-    sample_transport = AIOHTTPTransport(url=url, cookies={"cookie1": "val1"})
->>>>>>> c4f2dc28
 
     async with Client(transport=sample_transport,) as session:
 
         query = gql(query1_str)
 
-<<<<<<< HEAD
         with pytest.raises(TransportServerError) as exc_info:
             await session.execute(query)
 
         assert "401, message='Unauthorized'" in str(exc_info.value)
-=======
-        # Execute query asynchronously
-        result = await session.execute(query)
-
-        continents = result["continents"]
-
-        africa = continents[0]
-
-        assert africa["code"] == "AF"
->>>>>>> c4f2dc28
 
 
 @pytest.mark.asyncio
