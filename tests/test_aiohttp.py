import io
import json

import pytest
from aiohttp import DummyCookieJar, web

from gql import Client, gql
from gql.cli import get_parser, main
from gql.transport.aiohttp import AIOHTTPTransport
from gql.transport.exceptions import (
    TransportAlreadyConnected,
    TransportClosed,
    TransportProtocolError,
    TransportQueryError,
    TransportServerError,
)

from .conftest import TemporaryFile

query1_str = """
    query getContinents {
      continents {
        code
        name
      }
    }
"""

query1_server_answer_data = (
    '{"continents":['
    '{"code":"AF","name":"Africa"},{"code":"AN","name":"Antarctica"},'
    '{"code":"AS","name":"Asia"},{"code":"EU","name":"Europe"},'
    '{"code":"NA","name":"North America"},{"code":"OC","name":"Oceania"},'
    '{"code":"SA","name":"South America"}]}'
)


query1_server_answer = f'{{"data":{query1_server_answer_data}}}'


@pytest.mark.asyncio
async def test_aiohttp_query(event_loop, aiohttp_server):
    async def handler(request):
        return web.Response(text=query1_server_answer, content_type="application/json")

    app = web.Application()
    app.router.add_route("POST", "/", handler)
    server = await aiohttp_server(app)

    url = server.make_url("/")

    sample_transport = AIOHTTPTransport(url=url, timeout=10)

    async with Client(transport=sample_transport,) as session:

        query = gql(query1_str)

        # Execute query asynchronously
        result = await session.execute(query)

        continents = result["continents"]

        africa = continents[0]

        assert africa["code"] == "AF"


@pytest.mark.asyncio
async def test_aiohttp_error_code_500(event_loop, aiohttp_server):
    async def handler(request):
        # Will generate http error code 500
        raise Exception("Server error")

    app = web.Application()
    app.router.add_route("POST", "/", handler)
    server = await aiohttp_server(app)

    url = server.make_url("/")

    sample_transport = AIOHTTPTransport(url=url)

    async with Client(transport=sample_transport,) as session:

        query = gql(query1_str)

        with pytest.raises(TransportServerError):
            await session.execute(query)


query1_server_error_answer = '{"errors": ["Error 1", "Error 2"]}'


@pytest.mark.asyncio
async def test_aiohttp_error_code(event_loop, aiohttp_server):
    async def handler(request):
        return web.Response(
            text=query1_server_error_answer, content_type="application/json"
        )

    app = web.Application()
    app.router.add_route("POST", "/", handler)
    server = await aiohttp_server(app)

    url = server.make_url("/")

    sample_transport = AIOHTTPTransport(url=url)

    async with Client(transport=sample_transport,) as session:

        query = gql(query1_str)

        with pytest.raises(TransportQueryError):
            await session.execute(query)


invalid_protocol_responses = [
    "{}",
    "qlsjfqsdlkj",
    '{"not_data_or_errors": 35}',
]


@pytest.mark.asyncio
@pytest.mark.parametrize("response", invalid_protocol_responses)
async def test_aiohttp_invalid_protocol(event_loop, aiohttp_server, response):
    async def handler(request):
        return web.Response(text=response, content_type="application/json")

    app = web.Application()
    app.router.add_route("POST", "/", handler)
    server = await aiohttp_server(app)

    url = server.make_url("/")

    sample_transport = AIOHTTPTransport(url=url)

    async with Client(transport=sample_transport,) as session:

        query = gql(query1_str)

        with pytest.raises(TransportProtocolError):
            await session.execute(query)


@pytest.mark.asyncio
async def test_aiohttp_subscribe_not_supported(event_loop, aiohttp_server):
    async def handler(request):
        return web.Response(text="does not matter", content_type="application/json")

    app = web.Application()
    app.router.add_route("POST", "/", handler)
    server = await aiohttp_server(app)

    url = server.make_url("/")

    sample_transport = AIOHTTPTransport(url=url)

    async with Client(transport=sample_transport,) as session:

        query = gql(query1_str)

        with pytest.raises(NotImplementedError):
            async for result in session.subscribe(query):
                pass


@pytest.mark.asyncio
async def test_aiohttp_cannot_connect_twice(event_loop, aiohttp_server):
    async def handler(request):
        return web.Response(text=query1_server_answer, content_type="application/json")

    app = web.Application()
    app.router.add_route("POST", "/", handler)
    server = await aiohttp_server(app)

    url = server.make_url("/")

    sample_transport = AIOHTTPTransport(url=url, timeout=10)

    async with Client(transport=sample_transport,) as session:

        with pytest.raises(TransportAlreadyConnected):
            await session.transport.connect()


@pytest.mark.asyncio
async def test_aiohttp_cannot_execute_if_not_connected(event_loop, aiohttp_server):
    async def handler(request):
        return web.Response(text=query1_server_answer, content_type="application/json")

    app = web.Application()
    app.router.add_route("POST", "/", handler)
    server = await aiohttp_server(app)

    url = server.make_url("/")

    sample_transport = AIOHTTPTransport(url=url, timeout=10)

    query = gql(query1_str)

    with pytest.raises(TransportClosed):
        await sample_transport.execute(query)


@pytest.mark.asyncio
async def test_aiohttp_extra_args(event_loop, aiohttp_server):
    async def handler(request):
        return web.Response(text=query1_server_answer, content_type="application/json")

    app = web.Application()
    app.router.add_route("POST", "/", handler)
    server = await aiohttp_server(app)

    url = server.make_url("/")

    # passing extra arguments to aiohttp.ClientSession
    jar = DummyCookieJar()
    sample_transport = AIOHTTPTransport(
        url=url, timeout=10, client_session_args={"version": "1.1", "cookie_jar": jar}
    )

    async with Client(transport=sample_transport,) as session:

        query = gql(query1_str)

        # Passing extra arguments to the post method of aiohttp
        result = await session.execute(query, extra_args={"allow_redirects": False})

        continents = result["continents"]

        africa = continents[0]

        assert africa["code"] == "AF"


query2_str = """
    query getEurope ($code: ID!) {
      continent (code: $code) {
        name
      }
    }
"""

query2_server_answer = '{"data": {"continent": {"name": "Europe"}}}'


@pytest.mark.asyncio
async def test_aiohttp_query_variable_values(event_loop, aiohttp_server):
    async def handler(request):
        return web.Response(text=query2_server_answer, content_type="application/json")

    app = web.Application()
    app.router.add_route("POST", "/", handler)
    server = await aiohttp_server(app)

    url = server.make_url("/")

    sample_transport = AIOHTTPTransport(url=url, timeout=10)

    async with Client(transport=sample_transport,) as session:

        params = {"code": "EU"}

        query = gql(query2_str)

        # Execute query asynchronously
        result = await session.execute(
            query, variable_values=params, operation_name="getEurope"
        )

        continent = result["continent"]

        assert continent["name"] == "Europe"


@pytest.mark.asyncio
async def test_aiohttp_execute_running_in_thread(
    event_loop, aiohttp_server, run_sync_test
):
    async def handler(request):
        return web.Response(text=query1_server_answer, content_type="application/json")

    app = web.Application()
    app.router.add_route("POST", "/", handler)
    server = await aiohttp_server(app)

    url = server.make_url("/")

    def test_code():
        sample_transport = AIOHTTPTransport(url=url)

        client = Client(transport=sample_transport)

        query = gql(query1_str)

        client.execute(query)

    await run_sync_test(event_loop, server, test_code)


@pytest.mark.asyncio
async def test_aiohttp_subscribe_running_in_thread(
    event_loop, aiohttp_server, run_sync_test
):
    async def handler(request):
        return web.Response(text=query1_server_answer, content_type="application/json")

    app = web.Application()
    app.router.add_route("POST", "/", handler)
    server = await aiohttp_server(app)

    url = server.make_url("/")

    def test_code():
        sample_transport = AIOHTTPTransport(url=url)

        client = Client(transport=sample_transport)

        query = gql(query1_str)

        # Note: subscriptions are not supported on the aiohttp transport
        # But we add this test in order to have 100% code coverage
        # It is to check that we will correctly set an event loop
        # in the subscribe function if there is none (in a Thread for example)
        # We cannot test this with the websockets transport because
        # the websockets transport will set an event loop in its init

        with pytest.raises(NotImplementedError):
            for result in client.subscribe(query):
                pass

    await run_sync_test(event_loop, server, test_code)


<<<<<<< HEAD
@pytest.mark.asyncio
async def test_aiohttp_using_cli(event_loop, aiohttp_server, monkeypatch, capsys):
    async def handler(request):
        return web.Response(text=query1_server_answer, content_type="application/json")

    app = web.Application()
    app.router.add_route("POST", "/", handler)
    server = await aiohttp_server(app)

    url = str(server.make_url("/"))

    parser = get_parser(with_examples=True)
    args = parser.parse_args([url, "--verbose"])

    # Monkeypatching sys.stdin to simulate getting the query
    # via the standard input
    monkeypatch.setattr("sys.stdin", io.StringIO(query1_str))

    exit_code = await main(args)

    assert exit_code == 0

    # Check that the result has been printed on stdout
    captured = capsys.readouterr()
    captured_out = str(captured.out).strip()

    expected_answer = json.loads(query1_server_answer_data)
    print(f"Captured: {captured_out}")
    received_answer = json.loads(captured_out)

    assert received_answer == expected_answer


@pytest.mark.asyncio
async def test_aiohttp_using_cli_invalid_param(
    event_loop, aiohttp_server, monkeypatch, capsys
):
    async def handler(request):
        return web.Response(text=query1_server_answer, content_type="application/json")
=======
file_upload_server_answer = '{"data":{"success":true}}'

file_upload_mutation_1 = """
    mutation($file: Upload!) {
      uploadFile(input:{other_var:$other_var, file:$file}) {
        success
      }
    }
"""

file_upload_mutation_1_operations = (
    '{"query": "mutation ($file: Upload!) {\\n  uploadFile(input: {other_var: '
    '$other_var, file: $file}) {\\n    success\\n  }\\n}\\n", "variables": '
    '{"file": null, "other_var": 42}}'
)

file_upload_mutation_1_map = '{"0": ["variables.file"]}'

file_1_content = """
This is a test file
This file will be sent in the GraphQL mutation
"""


async def single_upload_handler(request):

    reader = await request.multipart()

    field_0 = await reader.next()
    assert field_0.name == "operations"
    field_0_text = await field_0.text()
    assert field_0_text == file_upload_mutation_1_operations

    field_1 = await reader.next()
    assert field_1.name == "map"
    field_1_text = await field_1.text()
    assert field_1_text == file_upload_mutation_1_map

    field_2 = await reader.next()
    assert field_2.name == "0"
    field_2_text = await field_2.text()
    assert field_2_text == file_1_content

    field_3 = await reader.next()
    assert field_3 is None

    return web.Response(text=file_upload_server_answer, content_type="application/json")


@pytest.mark.asyncio
async def test_aiohttp_file_upload(event_loop, aiohttp_server):
    app = web.Application()
    app.router.add_route("POST", "/", single_upload_handler)
    server = await aiohttp_server(app)

    url = server.make_url("/")

    sample_transport = AIOHTTPTransport(url=url, timeout=10)

    with TemporaryFile(file_1_content) as test_file:

        async with Client(transport=sample_transport,) as session:

            query = gql(file_upload_mutation_1)

            file_path = test_file.filename

            with open(file_path, "rb") as f:

                params = {"file": f, "other_var": 42}

                # Execute query asynchronously
                result = await session.execute(
                    query, variable_values=params, upload_files=True
                )

            success = result["success"]

            assert success


@pytest.mark.asyncio
async def test_aiohttp_file_upload_without_session(
    event_loop, aiohttp_server, run_sync_test
):

    app = web.Application()
    app.router.add_route("POST", "/", single_upload_handler)
    server = await aiohttp_server(app)

    url = server.make_url("/")

    def test_code():
        sample_transport = AIOHTTPTransport(url=url, timeout=10)

        with TemporaryFile(file_1_content) as test_file:

            client = Client(transport=sample_transport,)

            query = gql(file_upload_mutation_1)

            file_path = test_file.filename

            with open(file_path, "rb") as f:

                params = {"file": f, "other_var": 42}

                result = client.execute(
                    query, variable_values=params, upload_files=True
                )

                success = result["success"]

                assert success

    await run_sync_test(event_loop, server, test_code)


# This is a sample binary file content containing all possible byte values
binary_file_content = bytes(range(0, 256))


async def binary_upload_handler(request):

    reader = await request.multipart()

    field_0 = await reader.next()
    assert field_0.name == "operations"
    field_0_text = await field_0.text()
    assert field_0_text == file_upload_mutation_1_operations

    field_1 = await reader.next()
    assert field_1.name == "map"
    field_1_text = await field_1.text()
    assert field_1_text == file_upload_mutation_1_map

    field_2 = await reader.next()
    assert field_2.name == "0"
    field_2_binary = await field_2.read()
    assert field_2_binary == binary_file_content

    field_3 = await reader.next()
    assert field_3 is None

    return web.Response(text=file_upload_server_answer, content_type="application/json")


@pytest.mark.asyncio
async def test_aiohttp_binary_file_upload(event_loop, aiohttp_server):
    app = web.Application()
    app.router.add_route("POST", "/", binary_upload_handler)
    server = await aiohttp_server(app)

    url = server.make_url("/")

    sample_transport = AIOHTTPTransport(url=url, timeout=10)

    with TemporaryFile(binary_file_content) as test_file:

        async with Client(transport=sample_transport,) as session:

            query = gql(file_upload_mutation_1)

            file_path = test_file.filename

            with open(file_path, "rb") as f:

                params = {"file": f, "other_var": 42}

                # Execute query asynchronously
                result = await session.execute(
                    query, variable_values=params, upload_files=True
                )

            success = result["success"]

            assert success


file_upload_mutation_2 = """
    mutation($file1: Upload!, $file2: Upload!) {
      uploadFile(input:{file1:$file, file2:$file}) {
        success
      }
    }
"""

file_upload_mutation_2_operations = (
    '{"query": "mutation ($file1: Upload!, $file2: Upload!) {\\n  '
    'uploadFile(input: {file1: $file, file2: $file}) {\\n    success\\n  }\\n}\\n", '
    '"variables": {"file1": null, "file2": null}}'
)

file_upload_mutation_2_map = '{"0": ["variables.file1"], "1": ["variables.file2"]}'

file_2_content = """
This is a second test file
This file will also be sent in the GraphQL mutation
"""


@pytest.mark.asyncio
async def test_aiohttp_file_upload_two_files(event_loop, aiohttp_server):
    async def handler(request):

        reader = await request.multipart()

        field_0 = await reader.next()
        assert field_0.name == "operations"
        field_0_text = await field_0.text()
        assert field_0_text == file_upload_mutation_2_operations

        field_1 = await reader.next()
        assert field_1.name == "map"
        field_1_text = await field_1.text()
        assert field_1_text == file_upload_mutation_2_map

        field_2 = await reader.next()
        assert field_2.name == "0"
        field_2_text = await field_2.text()
        assert field_2_text == file_1_content

        field_3 = await reader.next()
        assert field_3.name == "1"
        field_3_text = await field_3.text()
        assert field_3_text == file_2_content

        field_4 = await reader.next()
        assert field_4 is None

        return web.Response(
            text=file_upload_server_answer, content_type="application/json"
        )
>>>>>>> 92c8d704

    app = web.Application()
    app.router.add_route("POST", "/", handler)
    server = await aiohttp_server(app)

<<<<<<< HEAD
    url = str(server.make_url("/"))

    parser = get_parser(with_examples=True)
    args = parser.parse_args([url, "--variables", "invalid_param"])

    # Monkeypatching sys.stdin to simulate getting the query
    # via the standard input
    monkeypatch.setattr("sys.stdin", io.StringIO(query1_str))

    # Checking that sys.exit() is called
    with pytest.raises(SystemExit):
        await main(args)

    # Check that the error has been printed on stdout
    captured = capsys.readouterr()
    captured_err = str(captured.err).strip()
    print(f"Captured: {captured_err}")

    expected_error = "Error: Invalid variable: invalid_param"

    assert expected_error in captured_err


@pytest.mark.asyncio
async def test_aiohttp_using_cli_invalid_query(
    event_loop, aiohttp_server, monkeypatch, capsys
):
    async def handler(request):
        return web.Response(text=query1_server_answer, content_type="application/json")
=======
    url = server.make_url("/")

    sample_transport = AIOHTTPTransport(url=url, timeout=10)

    with TemporaryFile(file_1_content) as test_file_1:
        with TemporaryFile(file_2_content) as test_file_2:

            async with Client(transport=sample_transport,) as session:

                query = gql(file_upload_mutation_2)

                file_path_1 = test_file_1.filename
                file_path_2 = test_file_2.filename

                f1 = open(file_path_1, "rb")
                f2 = open(file_path_2, "rb")

                params = {
                    "file1": f1,
                    "file2": f2,
                }

                result = await session.execute(
                    query, variable_values=params, upload_files=True
                )

                f1.close()
                f2.close()

                success = result["success"]

                assert success


file_upload_mutation_3 = """
    mutation($files: [Upload!]!) {
      uploadFiles(input:{files:$files}) {
        success
      }
    }
"""

file_upload_mutation_3_operations = (
    '{"query": "mutation ($files: [Upload!]!) {\\n  uploadFiles(input: {files: $files})'
    ' {\\n    success\\n  }\\n}\\n", "variables": {"files": [null, null]}}'
)

file_upload_mutation_3_map = '{"0": ["variables.files.0"], "1": ["variables.files.1"]}'


@pytest.mark.asyncio
async def test_aiohttp_file_upload_list_of_two_files(event_loop, aiohttp_server):
    async def handler(request):

        reader = await request.multipart()

        field_0 = await reader.next()
        assert field_0.name == "operations"
        field_0_text = await field_0.text()
        assert field_0_text == file_upload_mutation_3_operations

        field_1 = await reader.next()
        assert field_1.name == "map"
        field_1_text = await field_1.text()
        assert field_1_text == file_upload_mutation_3_map

        field_2 = await reader.next()
        assert field_2.name == "0"
        field_2_text = await field_2.text()
        assert field_2_text == file_1_content

        field_3 = await reader.next()
        assert field_3.name == "1"
        field_3_text = await field_3.text()
        assert field_3_text == file_2_content

        field_4 = await reader.next()
        assert field_4 is None

        return web.Response(
            text=file_upload_server_answer, content_type="application/json"
        )
>>>>>>> 92c8d704

    app = web.Application()
    app.router.add_route("POST", "/", handler)
    server = await aiohttp_server(app)

<<<<<<< HEAD
    url = str(server.make_url("/"))

    parser = get_parser(with_examples=True)
    args = parser.parse_args([url])

    # Send invalid query on standard input
    monkeypatch.setattr("sys.stdin", io.StringIO("BLAHBLAH"))

    exit_code = await main(args)

    assert exit_code == 1

    # Check that the error has been printed on stdout
    captured = capsys.readouterr()
    captured_err = str(captured.err).strip()
    print(f"Captured: {captured_err}")

    expected_error = "Syntax Error: Unexpected Name 'BLAHBLAH'"

    assert expected_error in captured_err
=======
    url = server.make_url("/")

    sample_transport = AIOHTTPTransport(url=url, timeout=10)

    with TemporaryFile(file_1_content) as test_file_1:
        with TemporaryFile(file_2_content) as test_file_2:

            async with Client(transport=sample_transport,) as session:

                query = gql(file_upload_mutation_3)

                file_path_1 = test_file_1.filename
                file_path_2 = test_file_2.filename

                f1 = open(file_path_1, "rb")
                f2 = open(file_path_2, "rb")

                params = {"files": [f1, f2]}

                # Execute query asynchronously
                result = await session.execute(
                    query, variable_values=params, upload_files=True
                )

                f1.close()
                f2.close()

                success = result["success"]

                assert success
>>>>>>> 92c8d704
<|MERGE_RESOLUTION|>--- conflicted
+++ resolved
@@ -332,47 +332,6 @@
     await run_sync_test(event_loop, server, test_code)
 
 
-<<<<<<< HEAD
-@pytest.mark.asyncio
-async def test_aiohttp_using_cli(event_loop, aiohttp_server, monkeypatch, capsys):
-    async def handler(request):
-        return web.Response(text=query1_server_answer, content_type="application/json")
-
-    app = web.Application()
-    app.router.add_route("POST", "/", handler)
-    server = await aiohttp_server(app)
-
-    url = str(server.make_url("/"))
-
-    parser = get_parser(with_examples=True)
-    args = parser.parse_args([url, "--verbose"])
-
-    # Monkeypatching sys.stdin to simulate getting the query
-    # via the standard input
-    monkeypatch.setattr("sys.stdin", io.StringIO(query1_str))
-
-    exit_code = await main(args)
-
-    assert exit_code == 0
-
-    # Check that the result has been printed on stdout
-    captured = capsys.readouterr()
-    captured_out = str(captured.out).strip()
-
-    expected_answer = json.loads(query1_server_answer_data)
-    print(f"Captured: {captured_out}")
-    received_answer = json.loads(captured_out)
-
-    assert received_answer == expected_answer
-
-
-@pytest.mark.asyncio
-async def test_aiohttp_using_cli_invalid_param(
-    event_loop, aiohttp_server, monkeypatch, capsys
-):
-    async def handler(request):
-        return web.Response(text=query1_server_answer, content_type="application/json")
-=======
 file_upload_server_answer = '{"data":{"success":true}}'
 
 file_upload_mutation_1 = """
@@ -606,43 +565,11 @@
         return web.Response(
             text=file_upload_server_answer, content_type="application/json"
         )
->>>>>>> 92c8d704
-
-    app = web.Application()
-    app.router.add_route("POST", "/", handler)
-    server = await aiohttp_server(app)
-
-<<<<<<< HEAD
-    url = str(server.make_url("/"))
-
-    parser = get_parser(with_examples=True)
-    args = parser.parse_args([url, "--variables", "invalid_param"])
-
-    # Monkeypatching sys.stdin to simulate getting the query
-    # via the standard input
-    monkeypatch.setattr("sys.stdin", io.StringIO(query1_str))
-
-    # Checking that sys.exit() is called
-    with pytest.raises(SystemExit):
-        await main(args)
-
-    # Check that the error has been printed on stdout
-    captured = capsys.readouterr()
-    captured_err = str(captured.err).strip()
-    print(f"Captured: {captured_err}")
-
-    expected_error = "Error: Invalid variable: invalid_param"
-
-    assert expected_error in captured_err
-
-
-@pytest.mark.asyncio
-async def test_aiohttp_using_cli_invalid_query(
-    event_loop, aiohttp_server, monkeypatch, capsys
-):
-    async def handler(request):
-        return web.Response(text=query1_server_answer, content_type="application/json")
-=======
+
+    app = web.Application()
+    app.router.add_route("POST", "/", handler)
+    server = await aiohttp_server(app)
+
     url = server.make_url("/")
 
     sample_transport = AIOHTTPTransport(url=url, timeout=10)
@@ -725,62 +652,138 @@
         return web.Response(
             text=file_upload_server_answer, content_type="application/json"
         )
->>>>>>> 92c8d704
-
-    app = web.Application()
-    app.router.add_route("POST", "/", handler)
-    server = await aiohttp_server(app)
-
-<<<<<<< HEAD
+
+    app = web.Application()
+    app.router.add_route("POST", "/", handler)
+    server = await aiohttp_server(app)
+
+    url = server.make_url("/")
+
+    sample_transport = AIOHTTPTransport(url=url, timeout=10)
+
+    with TemporaryFile(file_1_content) as test_file_1:
+        with TemporaryFile(file_2_content) as test_file_2:
+
+            async with Client(transport=sample_transport,) as session:
+
+                query = gql(file_upload_mutation_3)
+
+                file_path_1 = test_file_1.filename
+                file_path_2 = test_file_2.filename
+
+                f1 = open(file_path_1, "rb")
+                f2 = open(file_path_2, "rb")
+
+                params = {"files": [f1, f2]}
+
+                # Execute query asynchronously
+                result = await session.execute(
+                    query, variable_values=params, upload_files=True
+                )
+
+                f1.close()
+                f2.close()
+
+                success = result["success"]
+
+                assert success
+
+
+@pytest.mark.asyncio
+async def test_aiohttp_using_cli(event_loop, aiohttp_server, monkeypatch, capsys):
+    async def handler(request):
+        return web.Response(text=query1_server_answer, content_type="application/json")
+
+    app = web.Application()
+    app.router.add_route("POST", "/", handler)
+    server = await aiohttp_server(app)
+
     url = str(server.make_url("/"))
 
     parser = get_parser(with_examples=True)
-    args = parser.parse_args([url])
-
-    # Send invalid query on standard input
-    monkeypatch.setattr("sys.stdin", io.StringIO("BLAHBLAH"))
+    args = parser.parse_args([url, "--verbose"])
+
+    # Monkeypatching sys.stdin to simulate getting the query
+    # via the standard input
+    monkeypatch.setattr("sys.stdin", io.StringIO(query1_str))
 
     exit_code = await main(args)
 
-    assert exit_code == 1
+    assert exit_code == 0
+
+    # Check that the result has been printed on stdout
+    captured = capsys.readouterr()
+    captured_out = str(captured.out).strip()
+
+    expected_answer = json.loads(query1_server_answer_data)
+    print(f"Captured: {captured_out}")
+    received_answer = json.loads(captured_out)
+
+    assert received_answer == expected_answer
+
+
+@pytest.mark.asyncio
+async def test_aiohttp_using_cli_invalid_param(
+    event_loop, aiohttp_server, monkeypatch, capsys
+):
+    async def handler(request):
+        return web.Response(text=query1_server_answer, content_type="application/json")
+
+    app = web.Application()
+    app.router.add_route("POST", "/", handler)
+    server = await aiohttp_server(app)
+
+    url = str(server.make_url("/"))
+
+    parser = get_parser(with_examples=True)
+    args = parser.parse_args([url, "--variables", "invalid_param"])
+
+    # Monkeypatching sys.stdin to simulate getting the query
+    # via the standard input
+    monkeypatch.setattr("sys.stdin", io.StringIO(query1_str))
+
+    # Checking that sys.exit() is called
+    with pytest.raises(SystemExit):
+        await main(args)
 
     # Check that the error has been printed on stdout
     captured = capsys.readouterr()
     captured_err = str(captured.err).strip()
     print(f"Captured: {captured_err}")
 
+    expected_error = "Error: Invalid variable: invalid_param"
+
+    assert expected_error in captured_err
+
+
+@pytest.mark.asyncio
+async def test_aiohttp_using_cli_invalid_query(
+    event_loop, aiohttp_server, monkeypatch, capsys
+):
+    async def handler(request):
+        return web.Response(text=query1_server_answer, content_type="application/json")
+
+    app = web.Application()
+    app.router.add_route("POST", "/", handler)
+    server = await aiohttp_server(app)
+
+    url = str(server.make_url("/"))
+
+    parser = get_parser(with_examples=True)
+    args = parser.parse_args([url])
+
+    # Send invalid query on standard input
+    monkeypatch.setattr("sys.stdin", io.StringIO("BLAHBLAH"))
+
+    exit_code = await main(args)
+
+    assert exit_code == 1
+
+    # Check that the error has been printed on stdout
+    captured = capsys.readouterr()
+    captured_err = str(captured.err).strip()
+    print(f"Captured: {captured_err}")
+
     expected_error = "Syntax Error: Unexpected Name 'BLAHBLAH'"
 
-    assert expected_error in captured_err
-=======
-    url = server.make_url("/")
-
-    sample_transport = AIOHTTPTransport(url=url, timeout=10)
-
-    with TemporaryFile(file_1_content) as test_file_1:
-        with TemporaryFile(file_2_content) as test_file_2:
-
-            async with Client(transport=sample_transport,) as session:
-
-                query = gql(file_upload_mutation_3)
-
-                file_path_1 = test_file_1.filename
-                file_path_2 = test_file_2.filename
-
-                f1 = open(file_path_1, "rb")
-                f2 = open(file_path_2, "rb")
-
-                params = {"files": [f1, f2]}
-
-                # Execute query asynchronously
-                result = await session.execute(
-                    query, variable_values=params, upload_files=True
-                )
-
-                f1.close()
-                f2.close()
-
-                success = result["success"]
-
-                assert success
->>>>>>> 92c8d704
+    assert expected_error in captured_err