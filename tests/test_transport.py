--- conflicted
+++ resolved
@@ -1,5 +1,4 @@
 import pytest
-import requests
 
 from gql import Client, gql
 from gql.transport.requests import RequestsHTTPTransport
@@ -7,24 +6,9 @@
 
 @pytest.fixture
 def client():
-    request = requests.get('http://swapi.graphene-python.org/graphql',
-                           headers={
-                               'Host': 'swapi.graphene-python.org',
-                               'Accept': 'text/html',
-                           })
-    request.raise_for_status()
-    csrf = request.cookies['csrftoken']
-
     return Client(
-<<<<<<< HEAD
-        transport=RequestsHTTPTransport(url='http://swapi.graphene-python.org/graphql',
-                                        cookies={"csrftoken": csrf},
-                                        headers={'x-csrftoken':  csrf}),
-        fetch_schema_from_transport=True
-=======
       transport=RequestsHTTPTransport(url='https://swapi.graphene-python.org/graphql'),
       fetch_schema_from_transport=True
->>>>>>> 5d994894
     )
 
 
