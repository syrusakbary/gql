--- conflicted
+++ resolved
@@ -3,10 +3,6 @@
 from setuptools import setup, find_packages
 
 install_requires = [
-<<<<<<< HEAD
-=======
-    "aiohttp==3.7.1",
->>>>>>> 07cdaf4f
     "graphql-core>=3.1,<3.2",
     "yarl>=1.4,<1.6",
 ]
@@ -36,7 +32,7 @@
 ] + tests_requires
 
 install_aiohttp_requires = [
-    "aiohttp==3.6.2",
+    "aiohttp==3.7.1",
 ]
 
 install_requests_requires = [
