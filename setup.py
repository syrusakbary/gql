import sys

from setuptools import setup, find_packages

install_requires = [
    'six>=1.10.0',
    'graphql-core>=2,<3',
    'promise>=2.0,<3',
    'requests>=2.12,<3'
]

tests_require = [
    'coveralls==1.11.1',
    'pytest-cov==2.8.1',
    'mock==3.0.5',
    'vcrpy==3.0.0',
]

scripts = []

if sys.version_info > (3, 6):
<<<<<<< HEAD
    tests_require.append('pytest-asyncio>=0.9.0')
    tests_require.append('parse>=1.6.0')
    install_requires.append('websockets>=8.1,<9')
    scripts.append('scripts/gql-cli')

=======
    tests_require.append([
        'pytest==5.4.1',
        'pytest-asyncio==0.11.0',
    ])
else:
    tests_require.append([
        'pytest==4.6.9',
    ])
>>>>>>> 55a44af1

dev_requires = [
    'flake8==3.7.9',
    'isort<4.0.0',
    'black==19.10b0',
    'mypy==0.761',
    'check-manifest>=0.40,<1',
] + tests_require

setup(
    name='gql',
    version='0.4.0',
    description='GraphQL client for Python',
    long_description=open('README.md').read(),
    long_description_content_type="text/markdown",
    url='https://github.com/graphql-python/gql',
    author='Syrus Akbary',
    author_email='me@syrusakbary.com',
    license='MIT',
    classifiers=[
        'Development Status :: 3 - Alpha',
        'Intended Audience :: Developers',
        'Topic :: Software Development :: Libraries',
        'Programming Language :: Python :: 2',
        'Programming Language :: Python :: 2.7',
        'Programming Language :: Python :: 3',
        'Programming Language :: Python :: 3.5',
        'Programming Language :: Python :: 3.6',
        'Programming Language :: Python :: 3.7',
        'Programming Language :: Python :: 3.8',
        'Programming Language :: Python :: Implementation :: PyPy',
    ],
    keywords='api graphql protocol rest relay gql client',
    packages=find_packages(include=["gql*"]),
    install_requires=install_requires,
    tests_require=tests_require,
    extras_require={
        'test': tests_require,
        'dev': dev_requires,
    },
    include_package_data=True,
    zip_safe=False,
    platforms="any",
    scripts=scripts,
)<|MERGE_RESOLUTION|>--- conflicted
+++ resolved
@@ -19,22 +19,17 @@
 scripts = []
 
 if sys.version_info > (3, 6):
-<<<<<<< HEAD
-    tests_require.append('pytest-asyncio>=0.9.0')
-    tests_require.append('parse>=1.6.0')
-    install_requires.append('websockets>=8.1,<9')
-    scripts.append('scripts/gql-cli')
-
-=======
     tests_require.append([
         'pytest==5.4.1',
         'pytest-asyncio==0.11.0',
+        'parse>=1.6.0',
     ])
+    install_requires.append('websockets>=8.1,<9')
+    scripts.append('scripts/gql-cli')
 else:
     tests_require.append([
         'pytest==4.6.9',
     ])
->>>>>>> 55a44af1
 
 dev_requires = [
     'flake8==3.7.9',
