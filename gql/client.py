--- conflicted
+++ resolved
@@ -16,31 +16,10 @@
 from .transport.async_transport import AsyncTransport
 from .transport.exceptions import TransportQueryError
 from .transport.local_schema import LocalSchemaTransport
-<<<<<<< HEAD
+from .transport.transport import Transport
 from .type_adapter import TypeAdapter
-from .exceptions import GQLServerError, GQLSyntaxError
-=======
-from .transport.transport import Transport
->>>>>>> a21ff73b
-
-
-<<<<<<< HEAD
-class RetryError(Exception):
-    """Custom exception thrown when retry logic fails"""
-    def __init__(self, retries_count, last_exception):
-        message = "Failed %s retries: %s" % (retries_count, last_exception)
-        super(RetryError, self).__init__(message)
-        self.last_exception = last_exception
-
-
-class Client(object):
-    def __init__(self, schema=None, introspection=None, type_def=None, transport=None,
-                 fetch_schema_from_transport=False, retries=0, custom_types={}):
-        """custom_types should be of type Dict[str, Any]
-                    where str is the name of the custom scalar type, and
-                          Any is a class which has a `parse_value()` function"""
-        assert not(type_def and introspection), 'Cant provide introspection type definition at the same time'
-=======
+
+
 class Client:
     def __init__(
         self,
@@ -50,11 +29,11 @@
         transport: Optional[Union[Transport, AsyncTransport]] = None,
         fetch_schema_from_transport: bool = False,
         execute_timeout: Optional[int] = 10,
+        custom_types: Dict[str, Any] = {}
     ):
         assert not (
             type_def and introspection
         ), "Cannot provide introspection type definition at the same time."
->>>>>>> a21ff73b
         if transport and fetch_schema_from_transport:
             assert (
                 not schema
@@ -78,15 +57,6 @@
 
         # Answer of the introspection query
         self.introspection = introspection
-<<<<<<< HEAD
-        self.transport = transport
-        self.retries = retries
-        self.type_adapter = TypeAdapter(schema, custom_types) if custom_types else None
-
-    def validate(self, document):
-        if not self.schema:
-            raise GQLSyntaxError("Cannot validate locally the document, you need to pass a schema.")
-=======
 
         # GraphQL transport chosen
         self.transport: Optional[Union[Transport, AsyncTransport]] = transport
@@ -97,6 +67,10 @@
 
         # Enforced timeout of the execute function
         self.execute_timeout = execute_timeout
+
+        # Dictionary where the name of the custom scalar type is the key and the
+        # value is a class which has a `parse_value()` function
+        self.type_adapter = TypeAdapter(schema, custom_types) if custom_types else None
 
         if isinstance(transport, Transport) and fetch_schema_from_transport:
             with self as session:
@@ -107,7 +81,6 @@
             self.schema
         ), "Cannot validate the document locally, you need to pass a schema."
 
->>>>>>> a21ff73b
         validation_errors = validate(self.schema, document)
         if validation_errors:
             raise validation_errors[0]
@@ -241,18 +214,14 @@
         result = cast(ExecutionResult, result)
 
         if result.errors:
-<<<<<<< HEAD
-            raise GQLServerError(result.errors[0])
-
-        if self.type_adapter:
-            result.data = self.type_adapter.convert_scalars(result.data)
-=======
             raise TransportQueryError(str(result.errors[0]))
 
         assert (
             result.data is not None
         ), "Transport returned an ExecutionResult without data or errors"
->>>>>>> a21ff73b
+
+        if self.type_adapter:
+            result.data = self.type_adapter.convert_scalars(result.data)
 
         return result.data
 
@@ -327,6 +296,9 @@
         # Raise an error if an error is returned in the ExecutionResult object
         if result.errors:
             raise TransportQueryError(str(result.errors[0]))
+
+        if self.type_adapter:
+            result.data = self.type_adapter.convert_scalars(result.data)
 
         return result.data
 
