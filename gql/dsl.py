import collections
import decimal
from functools import partial

import six
from graphql.language import ast
from graphql.language.printer import print_ast
<<<<<<< HEAD
from graphql.type import (GraphQLField, GraphQLList,
                          GraphQLNonNull, GraphQLEnumType,
                          GraphQLObjectType, GraphQLInputObjectField,
                          GraphQLInputObjectType)

from .utils import to_camel_case

from graphql.utils.ast_from_value import ast_from_value

class DSLSchema(object):
    def __init__(self, client):
        self.client = client

    @property
    def schema(self):
        return self.client.schema

    def __getattr__(self, name):
        type_def = self.schema.get_type(name)
        return DSLType(type_def)

    def query(self, *args, **kwargs):
        return self.execute(query(*args, **kwargs))

    def mutate(self, *args, **kwargs):
        return self.query(*args, operation='mutation', **kwargs)

    def execute(self, document):
        return self.client.execute(document)


class DSLType(object):
    def __init__(self, type):
        self.type = type

    def __getattr__(self, name):
        formatted_name, field_def = self.get_field(name)
        return DSLField(formatted_name, field_def)

    def get_field(self, name):
        camel_cased_name = to_camel_case(name)

        if name in self.type.fields:
            return name, self.type.fields[name]

        if camel_cased_name in self.type.fields:
            return camel_cased_name, self.type.fields[camel_cased_name]

        raise KeyError('Field {} doesnt exist in type {}.'.format(name, self.type.name))
=======
from graphql.type import GraphQLField, GraphQLList, GraphQLNonNull, GraphQLEnumType
>>>>>>> 5d994894


def selections(*fields):
    for _field in fields:
        yield _field.ast if isinstance(_field, DSLField) else field(*_field).ast


def get_ast_value(value):
    if isinstance(value, ast.Node):
        return value
    if isinstance(value, ast.Value):
        return value
    if isinstance(value, six.string_types):
        return ast.StringValue(value=value)
    elif isinstance(value, bool):
        return ast.BooleanValue(value=value)
    elif isinstance(value, (float, decimal.Decimal)):
        return ast.FloatValue(value=value)
    elif isinstance(value, int):
        return ast.IntValue(value=value)
    return None


class DSLField(object):

    def __init__(self, name, field):
        self.field = field
        self.ast_field = ast.Field(name=ast.Name(value=name), arguments=[])
        self.selection_set = None

    def select(self, *fields):
        if not self.ast_field.selection_set:
            self.ast_field.selection_set = ast.SelectionSet(selections=[])
        self.ast_field.selection_set.selections.extend(selections(*fields))
        return self

    def __call__(self, *args, **kwargs):
        return self.args(*args, **kwargs)

    def alias(self, alias):
        self.ast_field.alias = ast.Name(value=alias)
        return self

<<<<<<< HEAD
=======
    def get_field_args(self):
        if isinstance(self.field, GraphQLField):
            # The args will be an array
            return { name: arg for name, arg in self.field.args.iteritems() }

        return self.field.args

>>>>>>> 5d994894
    def args(self, **args):
        for name, value in args.items():
            arg = self.field.args.get(name)
            arg_type_serializer = get_arg_serializer(arg.type)
            value = arg_type_serializer(value)
            self.ast_field.arguments.append(
                ast.Argument(
                    name=ast.Name(value=name),
                    value=get_ast_value(value)
                )
            )
        return self

    @property
    def ast(self):
        return self.ast_field

    def __str__(self):
        return print_ast(self.ast_field)


<<<<<<< HEAD
def field(field, **args):
    if isinstance(field, GraphQLField):
        return DSLField(field).args(**args)
=======
def field(name, field, **args):
    if isinstance(field, GraphQLField):
        return DSLField(name, field).args(**args)
>>>>>>> 5d994894
    elif isinstance(field, DSLField):
        return field

    raise Exception('Received incompatible query field: "{}".'.format(field))


def query(*fields, **kwargs):
    if not 'operation' in kwargs:
        kwargs['operation'] = 'query'
    return ast.Document(
        definitions=[ast.OperationDefinition(
            operation=kwargs['operation'],
            selection_set=ast.SelectionSet(
                selections=list(selections(*fields))
            )
        )]
    )



def serialize_list(serializer, values):
    assert isinstance(values, collections.Iterable), 'Expected iterable, received "{}"'.format(repr(values))
    return [serializer(v) for v in values]

def get_arg_serializer(arg_type):
    if isinstance(arg_type, GraphQLNonNull):
        return get_arg_serializer(arg_type.of_type)
    if isinstance(arg_type, six.string_types):
        return ast.StringValue(value=value)
    if isinstance(arg_type, GraphQLInputObjectField):
        return get_arg_serializer(arg_type.type)
    if isinstance(arg_type, GraphQLList):
        inner_serializer = get_arg_serializer(arg_type.of_type)
        return partial(serialize_list, inner_serializer)
    if isinstance(arg_type, GraphQLInputObjectType):
        serializers = {k: get_arg_serializer(v) for k,v in arg_type.fields.items()}
        return lambda value: ast.ObjectValue(fields=[ast.ObjectField(ast.Name(k), serializers[k](v)) for k,v in value.items()])
    if isinstance(arg_type, GraphQLEnumType):
        return lambda value: ast.EnumValue(value=arg_type.serialize(value))
    return lambda value: ast_from_value(arg_type.serialize(value))


def var(name):
    return ast.Variable(name=name)<|MERGE_RESOLUTION|>--- conflicted
+++ resolved
@@ -5,59 +5,7 @@
 import six
 from graphql.language import ast
 from graphql.language.printer import print_ast
-<<<<<<< HEAD
-from graphql.type import (GraphQLField, GraphQLList,
-                          GraphQLNonNull, GraphQLEnumType,
-                          GraphQLObjectType, GraphQLInputObjectField,
-                          GraphQLInputObjectType)
-
-from .utils import to_camel_case
-
-from graphql.utils.ast_from_value import ast_from_value
-
-class DSLSchema(object):
-    def __init__(self, client):
-        self.client = client
-
-    @property
-    def schema(self):
-        return self.client.schema
-
-    def __getattr__(self, name):
-        type_def = self.schema.get_type(name)
-        return DSLType(type_def)
-
-    def query(self, *args, **kwargs):
-        return self.execute(query(*args, **kwargs))
-
-    def mutate(self, *args, **kwargs):
-        return self.query(*args, operation='mutation', **kwargs)
-
-    def execute(self, document):
-        return self.client.execute(document)
-
-
-class DSLType(object):
-    def __init__(self, type):
-        self.type = type
-
-    def __getattr__(self, name):
-        formatted_name, field_def = self.get_field(name)
-        return DSLField(formatted_name, field_def)
-
-    def get_field(self, name):
-        camel_cased_name = to_camel_case(name)
-
-        if name in self.type.fields:
-            return name, self.type.fields[name]
-
-        if camel_cased_name in self.type.fields:
-            return camel_cased_name, self.type.fields[camel_cased_name]
-
-        raise KeyError('Field {} doesnt exist in type {}.'.format(name, self.type.name))
-=======
 from graphql.type import GraphQLField, GraphQLList, GraphQLNonNull, GraphQLEnumType
->>>>>>> 5d994894
 
 
 def selections(*fields):
@@ -67,8 +15,6 @@
 
 def get_ast_value(value):
     if isinstance(value, ast.Node):
-        return value
-    if isinstance(value, ast.Value):
         return value
     if isinstance(value, six.string_types):
         return ast.StringValue(value=value)
@@ -88,21 +34,16 @@
         self.ast_field = ast.Field(name=ast.Name(value=name), arguments=[])
         self.selection_set = None
 
-    def select(self, *fields):
+    def get(self, *fields):
         if not self.ast_field.selection_set:
             self.ast_field.selection_set = ast.SelectionSet(selections=[])
         self.ast_field.selection_set.selections.extend(selections(*fields))
         return self
 
-    def __call__(self, *args, **kwargs):
-        return self.args(*args, **kwargs)
-
     def alias(self, alias):
         self.ast_field.alias = ast.Name(value=alias)
         return self
 
-<<<<<<< HEAD
-=======
     def get_field_args(self):
         if isinstance(self.field, GraphQLField):
             # The args will be an array
@@ -110,10 +51,9 @@
 
         return self.field.args
 
->>>>>>> 5d994894
     def args(self, **args):
         for name, value in args.items():
-            arg = self.field.args.get(name)
+            arg = self.get_field_args().get(name)
             arg_type_serializer = get_arg_serializer(arg.type)
             value = arg_type_serializer(value)
             self.ast_field.arguments.append(
@@ -132,27 +72,19 @@
         return print_ast(self.ast_field)
 
 
-<<<<<<< HEAD
-def field(field, **args):
-    if isinstance(field, GraphQLField):
-        return DSLField(field).args(**args)
-=======
 def field(name, field, **args):
     if isinstance(field, GraphQLField):
         return DSLField(name, field).args(**args)
->>>>>>> 5d994894
     elif isinstance(field, DSLField):
         return field
 
     raise Exception('Received incompatible query field: "{}".'.format(field))
 
 
-def query(*fields, **kwargs):
-    if not 'operation' in kwargs:
-        kwargs['operation'] = 'query'
+def query(*fields):
     return ast.Document(
         definitions=[ast.OperationDefinition(
-            operation=kwargs['operation'],
+            operation='query',
             selection_set=ast.SelectionSet(
                 selections=list(selections(*fields))
             )
@@ -160,27 +92,20 @@
     )
 
 
-
 def serialize_list(serializer, values):
     assert isinstance(values, collections.Iterable), 'Expected iterable, received "{}"'.format(repr(values))
     return [serializer(v) for v in values]
 
+
 def get_arg_serializer(arg_type):
     if isinstance(arg_type, GraphQLNonNull):
         return get_arg_serializer(arg_type.of_type)
-    if isinstance(arg_type, six.string_types):
-        return ast.StringValue(value=value)
-    if isinstance(arg_type, GraphQLInputObjectField):
-        return get_arg_serializer(arg_type.type)
     if isinstance(arg_type, GraphQLList):
         inner_serializer = get_arg_serializer(arg_type.of_type)
         return partial(serialize_list, inner_serializer)
-    if isinstance(arg_type, GraphQLInputObjectType):
-        serializers = {k: get_arg_serializer(v) for k,v in arg_type.fields.items()}
-        return lambda value: ast.ObjectValue(fields=[ast.ObjectField(ast.Name(k), serializers[k](v)) for k,v in value.items()])
     if isinstance(arg_type, GraphQLEnumType):
         return lambda value: ast.EnumValue(value=arg_type.serialize(value))
-    return lambda value: ast_from_value(arg_type.serialize(value))
+    return arg_type.serialize
 
 
 def var(name):
