--- conflicted
+++ resolved
@@ -18,19 +18,6 @@
     """
 
     def __init__(
-<<<<<<< HEAD
-        self,
-        url: str,
-        headers: Optional[Dict[str, Any]] = None,
-        cookies: Optional[Union[Dict[str, Any], RequestsCookieJar]] = None,
-        auth: Optional[AuthBase] = None,
-        use_json: bool = False,
-        timeout: Optional[int] = None,
-        verify: bool = True,
-        retries: int = 0,
-        method: str = "POST",
-        **kwargs,
-=======
         self,  # type: RequestsHTTPTransport
         url,  # type: str
         headers=None,  # type: Dict[str, Any]
@@ -42,7 +29,6 @@
         retries=0,  # type: int
         method="POST",  # type: str
         **kwargs  # type: Any
->>>>>>> d49bd63a
     ):
         """Initialize the transport with the given request parameters.
 
